__title__ = "osuapi"
__author__ = "khazhyk"
__license__ = "MIT"
__copyright__ = "Copyright khazhyk"
<<<<<<< HEAD
__version__ = "0.0.11"
=======
__version__ = "0.0.14"
>>>>>>> b7030216

from .osu import OsuApi
from .connectors import *
from .enums import *<|MERGE_RESOLUTION|>--- conflicted
+++ resolved
@@ -2,11 +2,7 @@
 __author__ = "khazhyk"
 __license__ = "MIT"
 __copyright__ = "Copyright khazhyk"
-<<<<<<< HEAD
-__version__ = "0.0.11"
-=======
 __version__ = "0.0.14"
->>>>>>> b7030216
 
 from .osu import OsuApi
 from .connectors import *
